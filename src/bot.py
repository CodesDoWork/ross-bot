"""
This script implements a Telegram bot using the TeleBot library. The bot provides several functionalities, including:
1. Responding to commands and text messages.
2. Processing voice messages via a voice recognition system.
3. Identifying and sending contact information based on user requests, such as email addresses.
4. Allowing users to interact with the bot through inline buttons for feedback (like/dislike).
5. Presenting options for chatting, emailing, or calling contacts through custom keyboard actions.

The bot uses the `Assistant` class to handle responses and the `VoiceRecognizer` class to process speech. It retrieves contact information from a dataframe and provides the user with buttons for interacting with specific contacts (e.g., starting a Telegram chat, sending an email, or making a phone call).
"""

import re  # Regular expressions for pattern matching, especially for extracting emails from text.
import os  # For accessing environment variables, such as the bot token.

# Importing necessary modules from the Telebot library for bot creation and interaction
from telebot import TeleBot  
from telebot.types import Message, InlineKeyboardMarkup, InlineKeyboardButton  

# Importing custom classes from the src directory for assisting with bot tasks
from src.assistant import Assistant  # Handles assistant-related tasks (like greeting users, processing requests).
from src.voice import VoiceRecognizer  # Manages voice recognition features for the bot.
from src.data import get_df  # Loads the dataframe containing the contact information.

# Constants used to handle feedback and contact actions
LIKE = "like"  # Feedback constant for positive feedback
DISLIKE = "dislike"  # Feedback constant for negative feedback
CHAT_PREFIX = "chat_"  # Prefix for chat-related interactions
EMAIL_PREFIX = "email_"  # Prefix for email-related interactions
CALL_PREFIX = "call_"  # Prefix for phone-call-related interactions


class Bot:
    """Main class for managing the bot's operations."""

    def __init__(self, domain: str, token: str = ""):
        """
        Initializes the bot with a domain (for filtering email contacts) and a token for authentication.

        :param domain: The email domain for filtering contacts.
        :param token: Optional; the bot token, fetched from the environment if not provided.
        """
        # Create a TeleBot instance. If a token isn't provided, fetch it from the environment variables.
        self.bot = TeleBot(token or os.getenv("BOT_TOKEN"))

        # Set up handlers for different message and callback events.
        self.setup_handlers()

        # Load contact data from the dataframe and initialize assistant and voice recognizer.
        self.df = get_df()
        self.assistant = Assistant(self.df)  # Assistant to help process user requests.
        self.voice_recognizer = VoiceRecognizer(self.bot)  # Voice recognizer for handling voice messages.
        self.domain = domain  # Email domain to match contacts.

    def setup_handlers(self):
        """
        Defines and registers the bot's message and callback query handlers.
        """
        # Handler for start/init commands. Sends a welcome message when "/start", "/hello", or "/init" commands are received.
        @self.bot.message_handler(commands=["start", "hello", "init"])
        def send_welcome(message: Message):
            chat_id = message.chat.id
            # Sends a personalized greeting to the user based on their Telegram ID.
            self.bot.send_message(chat_id, self.assistant.greet_user(chat_id, message.from_user))

        # Handler for any text message. This is a catch-all handler that processes any incoming text.
        @self.bot.message_handler(func=lambda msg: True)
        def handle_text(message: Message):
            self.process_request(message.chat.id, message.text)

        # Handler for voice messages. It captures the audio, converts it to text, and processes the request.
        @self.bot.message_handler(func=lambda msg: True, content_types=["voice"])
        def handle_voice(message: Message):
            # Recognizes the voice message and processes it as a text request.
            self.process_request(message.chat.id, self.voice_recognizer.recognize_speech(message.voice, message.from_user))

        # Handler for button clicks (like/dislike feedback). Handles the feedback from the user.
        @self.bot.callback_query_handler(func=lambda call: True)
        def handle_feedback_buttons(call):
            self.bot.answer_callback_query(call.id)  # Acknowledge the button click.
            chat_id = call.message.chat.id
            if call.data == LIKE:
                # Removes the markup (buttons) after the user provides positive feedback.
                self.bot.edit_message_reply_markup(chat_id, call.message.message_id, reply_markup=None)
                self.bot.send_message(chat_id, self.assistant.positive_feedback(chat_id))
            elif call.data == DISLIKE:
                # Removes the markup (buttons) after the user provides negative feedback.
                self.bot.edit_message_reply_markup(chat_id, call.message.message_id, reply_markup=None)
                self.bot.send_message(chat_id, self.assistant.negative_feedback(chat_id))
            """ The following block of code is commented out because it seems to deal with chat, email, or call responses
                which may not be currently implemented.
            elif call.data.startswith(CHAT_PREFIX):
                self.bot.send_message(chat_id, "chat")
            elif call.data.startswith(EMAIL_PREFIX):
                self.bot.send_message(chat_id, "email")
            elif call.data.startswith(CALL_PREFIX):
                self.bot.send_message(chat_id, "call") 
            """

    def process_request(self, chat_id: int, request: str):
        """
        Processes incoming text requests. Checks if the request results in a contact lookup and sends appropriate responses.

        :param chat_id: ID of the chat where the request came from.
        :param request: The user's message or recognized speech.
        """
        response = self.assistant.process_request(chat_id, request)  # Assistant processes the request.
        if self.is_contact_response(response):  # Checks if the response contains contact details.
            self.send_contacts(chat_id, response)  # Sends contact information if present.
            self.assistant.set_feedback(chat_id)  # Prepares for collecting feedback from the user.
            self.ask_for_feedback(chat_id)  # Ask the user for feedback (like/dislike).
        else:
            self.bot.send_message(chat_id, response)  # Sends a non-contact response message.

    def ask_for_feedback(self, chat_id: int):
        """
        Asks the user for feedback (like/dislike) after providing a response.

        :param chat_id: ID of the chat where feedback is requested.
        """
        self.bot.send_message(chat_id, self.assistant.ask_for_feedback(chat_id), reply_markup=self.create_feedback_buttons())

    def create_feedback_buttons(self) -> InlineKeyboardMarkup:
        """
        Creates a feedback keyboard with 'like' and 'dislike' buttons.

        :return: InlineKeyboardMarkup with thumbs up and down buttons.
        """
        markup = InlineKeyboardMarkup(row_width=2)  # Two buttons in a row.
        thumbs_up = InlineKeyboardButton("👍", callback_data=LIKE)
        thumbs_down = InlineKeyboardButton("👎", callback_data=DISLIKE)
        markup.add(thumbs_up, thumbs_down)
        return markup

    def get_emails(self, text: str) -> list[str]:
<<<<<<< HEAD
        """
        Extracts email addresses from a given text that match the specified domain.

        :param text: Input text to search for email addresses.
        :return: A list of email addresses found in the text.
        """
        return re.findall(fr"[\w.-_]+@{self.domain}", text)  # Uses regular expressions to find emails matching the domain.
=======
        return re.findall(fr"[\w._-]+@{self.domain}", text)
>>>>>>> 1a0b99f3

    def is_contact_response(self, msg: str) -> bool:
        """
        Checks if a response contains email addresses (indicating contact information).

        :param msg: The message to search for email addresses.
        :return: True if the message contains email addresses, otherwise False.
        """
        return len(self.get_emails(msg)) > 0

    def send_contacts(self, chat_id: int, msg: str):
        """
        Sends contact information based on emails found in the message.

        :param chat_id: ID of the chat where contact info is sent.
        :param msg: The message containing contact information.
        """
        for email in self.get_emails(msg):
            contact = self.df[self.df["email"].str.contains(email, case=False, na=False)]  # Finds the contact info from the dataframe.
            
            def field(field_name: str) -> str:
                return contact[field_name].values[0]  # Helper function to fetch field values from the dataframe.

            markup = self.create_contact_markup(email)  # Creates contact action buttons (chat, email, call).
            # Sends the contact's name, position, and department in a markdown formatted message.
            self.bot.send_message(chat_id, f"*{field('name')}*\n{field('position')} @ {field('department')}", reply_markup=markup, parse_mode="markdown")

    def create_contact_markup(self, email: str) -> InlineKeyboardMarkup:
        """
        Creates an inline keyboard with contact actions (chat, email, call).

        :param email: The email of the contact.
        :return: InlineKeyboardMarkup with buttons for chat, email, and call.
        """
        contact = self.df[self.df["email"].str.contains(email, case=False, na=False)]  # Finds the contact.
        phone_number = contact["phone"].values[0]  # Retrieves the phone number.

        # URLs for chat, email, and phone actions.
        telegram_url = f"https://t.me/AICentaurBot"  # Telegram deep link (placeholder).
        email_url = f"https://ai-hackathon-2024-redirect.j-konratt.workers.dev?email={email}"  # Email client link.
        tel_url = f"https://ai-hackathon-2024-redirect.j-konratt.workers.dev?tel={phone_number}"  # Phone call link.

        # Create the buttons for the chat, email, and call actions.
        markup = InlineKeyboardMarkup(row_width=3)  # Three buttons in a row.
        chat_action = InlineKeyboardButton("💬", url=telegram_url)
        email_action = InlineKeyboardButton("✉", url=email_url)
        tel_action = InlineKeyboardButton("📞", url=tel_url)

        markup.add(chat_action, email_action, tel_action)
        return markup

    def start(self):
        """
        Starts the bot's event loop, waiting for messages and handling interactions indefinitely.
        """
        print("Bot is running...")
        self.bot.infinity_polling()  # Starts the bot's polling mechanism for handling updates.<|MERGE_RESOLUTION|>--- conflicted
+++ resolved
@@ -132,17 +132,13 @@
         return markup
 
     def get_emails(self, text: str) -> list[str]:
-<<<<<<< HEAD
         """
         Extracts email addresses from a given text that match the specified domain.
 
         :param text: Input text to search for email addresses.
         :return: A list of email addresses found in the text.
         """
-        return re.findall(fr"[\w.-_]+@{self.domain}", text)  # Uses regular expressions to find emails matching the domain.
-=======
-        return re.findall(fr"[\w._-]+@{self.domain}", text)
->>>>>>> 1a0b99f3
+        return re.findall(fr"[\w._-]+@{self.domain}", text)  # Uses regular expressions to find emails matching the domain.
 
     def is_contact_response(self, msg: str) -> bool:
         """
